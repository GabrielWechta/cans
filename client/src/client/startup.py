"""Startup Component."""

import getpass
import hashlib
import json
import logging
import os
import secrets
import subprocess
from pathlib import Path
from shutil import rmtree
from typing import List

from Cryptodome.Cipher import AES, _mode_gcm
from olm import Account

from common.keys import (
    EcPemKeyPair,
    generate_keys,
    get_private_key_from_pem,
    get_public_key_pem,
)

from .backup_files import gen_save_priv_key_backup_files


class Startup:
    """Startup Component.

    Create application directory, provide paths to keys and database,
    derive hardware fingerprint, generate user's EC keys, generate AES
    key to encrypt/decrypt database plus private key.
    """

    def __init__(self) -> None:
        """Initialize application data paths."""
        self._home_dir = Path.home() / ".cans"
        self._keys_dir = self._home_dir / "keys"
        self.backups_dir = self._home_dir / "backups"
        self.db_path = self._home_dir / "user_data.db"
        self.user_private_key_path = self._keys_dir / "priv.pem"
        self.crypto_account_path = self._home_dir / "crypto_account"

        self.log = logging.getLogger("cans-logger")

    def cans_setup(self) -> None:
        """Create all necessary directories."""
        rmtree(path=self._home_dir, ignore_errors=True)
        os.mkdir(self._home_dir, mode=0o700)
        os.mkdir(self._keys_dir, mode=0o700)
        os.mkdir(self.backups_dir, mode=0o700)

    def is_first_startup(self) -> bool:
        """Check if user's EC EcPemKeyPair exists."""
        priv_key_exists = os.path.isfile(self.user_private_key_path)
        crypto_account_exists = os.path.isfile(self.crypto_account_path)

        return not (priv_key_exists and crypto_account_exists)

    def create_crypto_account(self, passphrase: str) -> Account:
        """Create a libolm Account() object and store it."""
        account = Account()
        pickled = account.pickle(passphrase)
        fd = os.open(
            path=self.crypto_account_path,
            flags=os.O_CREAT | os.O_WRONLY,
            mode=0o700,
        )
        os.write(fd, pickled)
        return account

    def load_crypto_account(self, passphrase: str) -> Account:
        """Load an existing libolm Account() object."""
        fd = os.open(path=self.crypto_account_path, flags=os.O_RDONLY)
        pickled = os.read(fd, os.path.getsize(self.crypto_account_path))
        account = Account.from_pickle(pickled, passphrase)
        return account

    def _hardware_fingerprint(self) -> str:
        """Derive a fingerprint from system hardware.

        Return sha256 hash of: UUID of a drive + model of CPU +
        username of os user account.
        """
        try:
            # Extract UUID of user's hard drive
            drive_UUIDs = str(
                subprocess.check_output(
<<<<<<< HEAD
                    "/usr/bin/blkid -s UUID -o value | /usr/bin/head -n 1",
                    shell=True,
                )
            )  # fbd47eaa
            cpu_model = str(
                subprocess.check_output(
                    "/usr/bin/lscpu | /usr/bin/grep 'Model name' "
                    + "| /usr/bin/cut -f 2 -d ':' "
                    + "| /usr/bin/awk '{$1=$1}1'",
=======
                    "/usr/bin/blkid -s UUID /dev/sda*",
>>>>>>> 2feeed49
                    shell=True,
                    stderr=subprocess.DEVNULL,
                )
            )
            drive_UUID = drive_UUIDs.splitlines()[0][-40:-4]
            self.log.debug(f"Drive UUID: {drive_UUID}")

            # parse lscpu output to get CPU model
            output = subprocess.check_output(
                "/usr/bin/lscpu -J",
                shell=True,
                stderr=subprocess.DEVNULL,
            ).decode()
            cpu_info = json.loads(output)
            cpu_model = cpu_info["lscpu"][7]["data"]
            self.log.debug(f"CPU Model: {cpu_model}")

            username = getpass.getuser()
            self.log.debug(f"Username: {username}")
        except Exception as e:
            # If in docker container and no devices present
            # use default placeholder values.
            self.log.error(
                f"HWF derivation error: ({type(e).__name__}): {str(e)}"
            )
            drive_UUID = "3255683f-53a2-4fdf-91cf-b4c1041e2a62"
            cpu_model = "Intel(R) Core(TM) i7-10870H CPU @ 2.20GHz"
            username = "eve"

        return hashlib.sha256(
            (drive_UUID + cpu_model + username).encode()
        ).hexdigest()

    def get_key(self, passphrase: str = "") -> str:
        """Derive AES key based on hash of hwf and passphrase."""
        return hashlib.sha256(
            (self._hardware_fingerprint() + passphrase).encode("utf-8")
        ).hexdigest()

    def get_app_password(self, priv_key: str) -> str:
        """Get a password used to encrypt database and Olm account."""
        return hashlib.sha256(priv_key.encode()).hexdigest()

    def _encrypt(self, key: str, plaintext: str) -> bytes:
        """Use AES-GCM to encrypt a given plaintext."""
        key_bytes = bytes.fromhex(key)
        data = plaintext.encode()

        cipher = AES.new(key_bytes, AES.MODE_GCM)
        assert isinstance(cipher, _mode_gcm.GcmMode)

        ciphertext, tag = cipher.encrypt_and_digest(data)

        return cipher.nonce + tag + ciphertext

    def _decrypt(self, key: str, ciphertext: bytes) -> str:
        """Use AES-GCM to decrypt a given ciphertext.

        This function raises ValueError if the MAC tag is not valid,
        that is, if the entire message should not be trusted.
        """
        key_bytes = bytes.fromhex(key)

        cipher = AES.new(key_bytes, AES.MODE_GCM, nonce=ciphertext[:16])
        assert isinstance(cipher, _mode_gcm.GcmMode)

        plaintext = cipher.decrypt_and_verify(
            ciphertext=ciphertext[32:], received_mac_tag=ciphertext[16:32]
        )

        return plaintext.decode()

    def encrypt_on_disk(self, plaintext: str, path: str, key: str) -> None:
        """Encrypt given plaintext and store it in a file."""
        fd = os.open(path=path, flags=os.O_CREAT | os.O_WRONLY, mode=0o700)
        ciphertext = self._encrypt(key=key, plaintext=plaintext)
        os.write(fd, ciphertext)

    def decrypt_from_disk(self, path: str, key: str) -> str:
        """Decrypt data from a given file and return it."""
        fd = os.open(path=path, flags=os.O_RDONLY)
        ciphertext = os.read(fd, os.path.getsize(path))
        return self._decrypt(key=key, ciphertext=ciphertext)

    def generate_private_key(self, password: str) -> None:
        """Run Cryptodome to generate EC private key.

        Encrypt and save generated private key to the .cans/keys directory.
        """
        priv_key, _ = generate_keys()

        # Encrypt private key with AES-GCM using password
        self.encrypt_on_disk(
            plaintext=priv_key,
            path=str(self.user_private_key_path),
            key=password,
        )

    def load_key_pair(self, password: str) -> EcPemKeyPair:
        """Decrypt and verify if private key is correct.

        Return private and public key.
        """
        priv_key = self.decrypt_from_disk(
            path=str(self.user_private_key_path), key=password
        )
        # Check it's a valid EC key
        get_private_key_from_pem(priv_key)
        pub_key = get_public_key_pem(priv_key)

        return priv_key, pub_key

    @staticmethod
    def generate_mnemonics(count: int, char_length: int) -> List[str]:
        """Generate mnemonics values with given parameters."""
        mnemonics = [secrets.token_hex(char_length // 2) for _ in range(count)]
        return mnemonics

    def produce_priv_key_backup_files(
        self, priv_key: str, mnemonics: List[str]
    ) -> None:
        """Produce priv_key backup files using mnemonics."""
        gen_save_priv_key_backup_files(
            priv_key=priv_key,
            mnemonics=mnemonics,
            backups_dir_path=self.backups_dir,
            enc_save_func=self.encrypt_on_disk,
        )<|MERGE_RESOLUTION|>--- conflicted
+++ resolved
@@ -86,19 +86,7 @@
             # Extract UUID of user's hard drive
             drive_UUIDs = str(
                 subprocess.check_output(
-<<<<<<< HEAD
-                    "/usr/bin/blkid -s UUID -o value | /usr/bin/head -n 1",
-                    shell=True,
-                )
-            )  # fbd47eaa
-            cpu_model = str(
-                subprocess.check_output(
-                    "/usr/bin/lscpu | /usr/bin/grep 'Model name' "
-                    + "| /usr/bin/cut -f 2 -d ':' "
-                    + "| /usr/bin/awk '{$1=$1}1'",
-=======
                     "/usr/bin/blkid -s UUID /dev/sda*",
->>>>>>> 2feeed49
                     shell=True,
                     stderr=subprocess.DEVNULL,
                 )
