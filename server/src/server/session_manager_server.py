"""Serverside session manager."""

import asyncio
import logging
from typing import Any, Dict, List

from websockets.exceptions import ConnectionClosed
from websockets.server import WebSocketServerProtocol

from common.keys import PubKeyDigest, PublicKeysBundle
from common.messages import (
    ActiveFriends,
    CansMessage,
    CansMsgId,
    GetKeyBundleResp,
    PeerLogin,
    PeerLogout,
    PeerUnavailable,
    cans_recv,
    cans_send,
)

from .client_session import ClientSession
from .database_manager_server import DatabaseManager
from .session_event import (
    EventType,
    LoginEvent,
    LogoutEvent,
    MessageEvent,
    SessionEvent,
)


class SessionManager:
    """Client session manager.

    Manage client sessions and maintain a mapping between
    client's public keys and event queues corresponding
    to their sessions.
    """

    def __init__(self) -> None:
        """Construct a session manager instance."""
        # Get the logger
        self.log = logging.getLogger("cans-logger")
        # Map public keys to ClientSessions
        self.sessions: Dict[str, ClientSession] = dict()
        # Start DatabaseManager
        self.database_manager = DatabaseManager()
        # Set up event handlers
        self.event_handlers = {
            EventType.MESSAGE: self.__handle_event_message,
            EventType.LOGIN: self.__handle_event_login,
            EventType.LOGOUT: self.__handle_event_logout,
        }

    async def authed_user_entry(
        self,
        conn: WebSocketServerProtocol,
        public_key_digest: PubKeyDigest,
        subscriptions: List[PubKeyDigest],
        identity_key: str,
        one_time_keys: Dict[str, str],
    ) -> None:
        """Handle an authenticated user."""
        # Save the session to have consistent state when
        # sending notifications and talking to the client
        session = ClientSession(
            conn=conn,
            public_key_digest=public_key_digest,
            subscriptions=subscriptions,
            identity_key=identity_key,
            one_time_keys=one_time_keys,
        )
        self.sessions[public_key_digest] = session

        # Add subscriptions to the database
        for peer in subscriptions:
            self.log.debug(f"User {public_key_digest} subscribing for {peer}")
            await self.database_manager.add_subscriber_of(
                peer, public_key_digest
            )

        # Send login events to all subscribers
        await self.__handle_auth_success(public_key_digest)

        # Check for active users in the subscription list
        active_friends: Dict[PubKeyDigest, PublicKeysBundle] = {}
        for friend in subscriptions:
            if friend in self.sessions.keys():
                peer_session = self.sessions[friend]
                active_friends[friend] = (
                    peer_session.identity_key,
                    peer_session.pop_one_time_key(),
                )

        active_friends_notification = ActiveFriends(
            public_key_digest, active_friends
        )
        await cans_send(active_friends_notification, conn)

        remote_host = conn.remote_address[0]
        remote_port = conn.remote_address[1]

        try:
            # Use fork-join semantics to run both upstream and
            # downstream handlers concurrently and wait for both
            # to terminate
            await asyncio.gather(
                self.__handle_upstream(session),
                self.__handle_downstream(session),
            )
        except ConnectionClosed as e:
            self.log.info(
                f"Connection with {remote_host}:{remote_port}"
                + f" closed with code {e.code}"
            )
            # Send logout events to all subscribers
            await self.__handle_connection_closed(public_key_digest)
            # Clean up the sessions dictionary
            del self.sessions[public_key_digest]

    async def __handle_auth_success(
        self, public_key_digest: PubKeyDigest
    ) -> None:
        """Notify all subscribers about successful login."""
        subscribers = await self.database_manager.get_subscribers_of(
            public_key_digest
        )

        # Notify all subscribers
        for sub in subscribers:
            if sub in self.sessions.keys():
                event = LoginEvent(public_key_digest)
                await self.__send_event(event, self.sessions[sub])

        self.log.debug(f"Sent login notification to {len(subscribers)} users")

    def __upstream_message_valid(
        self, message: CansMessage, session: ClientSession
    ) -> bool:
        """Validate an inbound message with regards to the current session."""
        return message.header.sender == session.public_key_digest

    async def __handle_upstream(self, session: ClientSession) -> None:
        """Handle upstream traffic, i.e. client to server."""
        while True:
            message = await cans_recv(session.connection)
<<<<<<< HEAD

            sender = message.header.sender
            receiver = message.header.receiver
            self.log.debug(
                f"Handling upstream message from {sender} to {receiver}"
            )

            if self.__is_user_message(message):
                await self.__route_message(message)
=======
            if self.__upstream_message_valid(message, session):
                sender = message.header.sender
                receiver = message.header.receiver
                self.log.debug(
                    f"Handling upstream message from {sender} to {receiver}"
                )

                if self.__is_user_message(message):
                    await self.__route_message(message)
                else:
                    await self.__handle_control_message(message, session)
>>>>>>> aa21d63c
            else:
                # TODO: Should we terminate the connection here?
                self.log.warning(
                    "Received malformed message from"
                    + f" {session.public_key_digest}:"
                    + f" id={message.header.msg_id},"
                    + f" sender={message.header.sender},"
                    + f" receiver={message.header.receiver}"
                )

    async def __handle_control_message(
        self, message: CansMessage, session: ClientSession
    ) -> None:
        """Handle a control message from the user."""
        if message.header.msg_id == CansMsgId.GET_KEY_BUNDLE_REQ:
            # Handle key bundle request
            peer = message.payload["peer"]
            if peer in self.sessions.keys():
                # Create the response
                response = GetKeyBundleResp(
                    receiver=message.header.sender,
                    identity_key=self.sessions[peer].identity_key,
                    one_time_key=self.sessions[peer].pop_one_time_key(),
                )
                # Send the response back to client
                await self.__route_message(response)

            else:
                self.log.error(f"Requested key bundle for offline user {peer}")

        else:
            self.log.error(
                "Received unsupported control message:"
                + f" {message.header.msg_id}"
            )

    async def __handle_downstream(self, session: ClientSession) -> None:
        """Handle downstream traffic, i.e. server to client."""
        while True:
            event: SessionEvent = await self.__get_event(session)
            if event.event_type in self.event_handlers.keys():
                # Call a registered event handler
                await self.event_handlers[event.event_type](event, session)
            else:
                self.log.error(f"Unsupported event type: {event.event_type}")

    def __is_user_message(self, message: CansMessage) -> bool:
        """Check if a user message."""
        # TODO: Also check here if "share contact" message or other
        # peer-to-peer C-plane traffic
        return message.header.msg_id == CansMsgId.USER_MESSAGE

    async def __route_message(self, message: CansMessage) -> None:
        """Route the message to the receiver."""
        self.log.debug(
            f"Routing message from '{message.header.sender}'"
            + f" to '{message.header.receiver}'"
        )

        if message.header.receiver in self.sessions.keys():
            # Wrap the message in an event and
            # send it to the appropriate receiver
            self.log.debug(
                f"Receiver '{message.header.receiver}' online."
                + " Sending event..."
            )
            event = MessageEvent(message)
            await self.__send_event(
                event, self.sessions[message.header.receiver]
            )
        elif message.header.sender:
            # Do not reroute server messages so as to not get
            # into an infinite recursion
            notification = PeerUnavailable(
                receiver=message.header.sender, peer=message.header.receiver
            )
            self.log.debug(
                f"Receiver '{message.header.receiver}' not available."
                + " Sending notification back to"
                + f" '{message.header.sender}'..."
            )
            await self.__route_message(notification)
        else:
            # Drop orphaned server message
            self.log.warning(
                f"Failed to route server message to {message.header.receiver}"
            )

    async def __handle_connection_closed(
        self, public_key_digest: PubKeyDigest
    ) -> None:
        """Notify all subscribers about connection closed."""
        subscribers = await self.database_manager.get_subscribers_of(
            public_key_digest
        )

        # Notify all subscribers
        for sub in subscribers:
            if sub in self.sessions.keys():
                event = LogoutEvent(public_key_digest)
                await self.__send_event(event, self.sessions[sub])

        self.log.debug(f"Sent logout notification to {len(subscribers)} users")

    async def __handle_event_message(
        self, event: SessionEvent, session: ClientSession
    ) -> None:
        """Handle session event of type MESSAGE."""
        message: CansMessage = event.payload
        self.log.debug(
            f"Received message '{message.payload}' from"
            + f" '{message.header.sender}'"
        )
        # Forward the user message downstream to the client
        await cans_send(message, session.connection)

    async def __handle_event_login(
        self, event: SessionEvent, session: ClientSession
    ) -> None:
        """Handle session event of type LOGIN."""
        assert isinstance(event.payload, dict)
        payload: Dict[str, Any] = event.payload
        peer = payload["peer"]
        peer_key_bundle = (
            self.sessions[peer].identity_key,
            self.sessions[peer].pop_one_time_key(),
        )
        # Wrap the event in a CANS message and send downstream to the client
        message = PeerLogin(
            receiver=session.public_key_digest,
            peer=peer,
            public_keys_bundle=peer_key_bundle,
        )
        await cans_send(message, session.connection)

    async def __handle_event_logout(
        self, event: SessionEvent, session: ClientSession
    ) -> None:
        """Handle session event of type LOGOUT."""
        assert isinstance(event.payload, dict)
        payload: Dict[str, Any] = event.payload
        # Wrap the event in a CANS message and send downstream to the client
        message = PeerLogout(session.public_key_digest, payload["peer"])
        await cans_send(message, session.connection)

    async def __send_event(
        self, event: SessionEvent, session: ClientSession
    ) -> None:
        """Send an event."""
        await session.event_queue.put(event)

    async def __get_event(self, session: ClientSession) -> SessionEvent:
        """Receive an event."""
        return await session.event_queue.get()<|MERGE_RESOLUTION|>--- conflicted
+++ resolved
@@ -146,17 +146,7 @@
         """Handle upstream traffic, i.e. client to server."""
         while True:
             message = await cans_recv(session.connection)
-<<<<<<< HEAD
-
-            sender = message.header.sender
-            receiver = message.header.receiver
-            self.log.debug(
-                f"Handling upstream message from {sender} to {receiver}"
-            )
-
-            if self.__is_user_message(message):
-                await self.__route_message(message)
-=======
+
             if self.__upstream_message_valid(message, session):
                 sender = message.header.sender
                 receiver = message.header.receiver
@@ -168,7 +158,6 @@
                     await self.__route_message(message)
                 else:
                     await self.__handle_control_message(message, session)
->>>>>>> aa21d63c
             else:
                 # TODO: Should we terminate the connection here?
                 self.log.warning(
